--- conflicted
+++ resolved
@@ -291,11 +291,7 @@
     return cache;
 }
 
-<<<<<<< HEAD
 async function startAgent(character: Character, directClient) {
-=======
-async function startAgent(character: Character, directClient: any) {
->>>>>>> 036fefa3
     try {
         character.id ??= stringToUuid(character.name);
         character.username ??= character.name;
@@ -345,11 +341,7 @@
 
     try {
         for (const character of characters) {
-<<<<<<< HEAD
             await startAgent(character, directClient);
-=======
-            await startAgent(character, directClient as any);
->>>>>>> 036fefa3
         }
     } catch (error) {
         elizaLogger.error("Error starting agents:", error);
