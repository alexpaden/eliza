{
  "$schema": "https://json.schemastore.org/tsconfig",
  "compilerOptions": {
    "isolatedModules": false,
    "baseUrl": ".",
    "module": "ESNext",
    "allowSyntheticDefaultImports": true,
    "esModuleInterop": true,
    "target": "ESNext",
    "types": ["node", "bun-types"],
    "paths": {
      "@/src/*": ["./src/*"],
      "@elizaos/core": ["../../core/src"],
      "@elizaos/core/*": ["../../core/src/*"]
    },
<<<<<<< HEAD
    "rootDir": "src",
    "moduleResolution": "bundler",
    "outDir": "./dist",
    "jsx": "react",
    "lib": ["ES2022", "DOM", "DOM.Iterable"],
    "skipLibCheck": true,
    "strict": false
  },
  "include": ["src/**/*"],
  "exclude": ["node_modules", "dist", "**/*.test.ts", "**/*.spec.ts"]
=======
    "rootDir": ".",
    "moduleResolution": "Node",
    "outDir": "./dist",
    "strict": true,
    "noUnusedLocals": true,
    "noUnusedParameters": true
  },
  "include": ["src/**/*", "tests/**/*"],
  "exclude": ["node_modules", "dist"]
>>>>>>> ec8311ed
}<|MERGE_RESOLUTION|>--- conflicted
+++ resolved
@@ -13,26 +13,16 @@
       "@elizaos/core": ["../../core/src"],
       "@elizaos/core/*": ["../../core/src/*"]
     },
-<<<<<<< HEAD
-    "rootDir": "src",
+    "rootDir": ".",
     "moduleResolution": "bundler",
     "outDir": "./dist",
     "jsx": "react",
     "lib": ["ES2022", "DOM", "DOM.Iterable"],
     "skipLibCheck": true,
-    "strict": false
-  },
-  "include": ["src/**/*"],
-  "exclude": ["node_modules", "dist", "**/*.test.ts", "**/*.spec.ts"]
-=======
-    "rootDir": ".",
-    "moduleResolution": "Node",
-    "outDir": "./dist",
     "strict": true,
     "noUnusedLocals": true,
     "noUnusedParameters": true
   },
   "include": ["src/**/*", "tests/**/*"],
   "exclude": ["node_modules", "dist"]
->>>>>>> ec8311ed
 }