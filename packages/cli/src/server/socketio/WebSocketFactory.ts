import { logger, type IAgentRuntime, type UUID } from '@elizaos/core';
import { WebSocketService } from './WebSocketService';
import type { SocketIORouter } from '.';

/**
 * Factory class for creating WebSocket service instances
 */
export class WebSocketFactory {
  private static instances: Map<string, WebSocketFactory> = new Map();
  private services: Map<string, WebSocketService> = new Map();
  private serverUrl: string;
  private socketIORouter?: SocketIORouter;

  private constructor(serverUrl: string, router?: SocketIORouter) {
    this.serverUrl = serverUrl;
    this.socketIORouter = router;
    logger.info(`[WebSocketFactory] Initialized with serverUrl: ${serverUrl}`);
  }

  /**
   * Get a WebSocketFactory instance for the specified server URL
   */
  public static getInstance(serverUrl: string, router?: SocketIORouter): WebSocketFactory {
    if (!WebSocketFactory.instances.has(serverUrl)) {
      WebSocketFactory.instances.set(serverUrl, new WebSocketFactory(serverUrl, router));
    }
    return WebSocketFactory.instances.get(serverUrl)!;
  }

  /**
   * Get a service key for the given entity and room
   */
  private getServiceKey(entityId: string, roomId: string): string {
    return `agent:${entityId}:${roomId}`;
  }

  /**
   * Create a new WebSocketService for a client
   */
  public createClientService(entityId: string, roomId: string): WebSocketService {
    // Use the provided entityId - should already be the fixed zero ID
    const clientId = entityId;
    const serviceKey = `client:${clientId}:${roomId}`;

    if (this.services.has(serviceKey)) {
      logger.info(
        `[WebSocketFactory] Returning existing service for client ${clientId} in room ${roomId}`
      );
      return this.services.get(serviceKey)!;
    }

    logger.info(
      `[WebSocketFactory] Creating new WebSocketService for client ${clientId} in room ${roomId}`
    );
    const service = new WebSocketService(this.serverUrl, clientId, roomId);
    this.services.set(serviceKey, service);

    return service;
  }

  /**
   * Create a WebSocketService instance for an agent
   */
  public createAgentService(
    agentId: string,
    roomId: string,
    runtime: IAgentRuntime
  ): WebSocketService {
    const serviceKey = this.getServiceKey(agentId, roomId);

    // Use existing service if available
    if (this.services.has(serviceKey)) {
      logger.info(
        `[WebSocketFactory] Returning existing service for agent ${agentId} in room ${roomId}`
      );
      return this.services.get(serviceKey) as WebSocketService;
    }

    // Get the router instance
    const router = this.socketIORouter;
    if (!router) {
      logger.warn(
        `[WebSocketFactory] No SocketIORouter available, agent ${agentId} won't be registered`
      );
    } else {
      logger.info(`[WebSocketFactory] SocketIORouter is available for agent ${agentId}`);
    }
<<<<<<< HEAD

    // Create new WebSocketService
    logger.info(
      `[WebSocketFactory] Creating new WebSocketService for agent ${agentId} in room ${roomId}`
=======
    
    // Create new WebSocketService 
    logger.info(`[WebSocketFactory] Creating new WebSocketService for agent ${agentId} in room ${roomId}`);
    logger.info(`[WebSocketFactory] Using agentId as entityId to ensure proper message routing`);
    
    const service = new WebSocketService(
      this.serverUrl,
      agentId, // Use agentId as entityId for the agent's socket
      roomId,
      runtime,
      router
>>>>>>> 1e0f0116
    );
    const service = new WebSocketService(this.serverUrl, agentId, roomId, runtime, router);

    // Store service reference
    this.services.set(serviceKey, service);
<<<<<<< HEAD

    logger.info(
      `[WebSocketFactory] Created WebSocketService for agent ${agentId} in room ${roomId}`
    );
=======
    
    logger.info(`[WebSocketFactory] Successfully created WebSocketService for agent ${agentId} in room ${roomId}`);
>>>>>>> 1e0f0116
    return service;
  }

  /**
   * Get a WebSocketService by entity ID and room ID
   */
  public getService(entityId: string, roomId: string): WebSocketService | undefined {
    // Try with client prefix first
    const clientKey = `client:${entityId}:${roomId}`;
    if (this.services.has(clientKey)) {
      return this.services.get(clientKey);
    }

    // Then try with agent prefix
    const agentKey = `agent:${entityId}:${roomId}`;
    return this.services.get(agentKey);
  }

  /**
   * Close and remove a WebSocketService
   */
  public removeService(entityId: string, roomId: string): boolean {
    const clientKey = `client:${entityId}:${roomId}`;
    const agentKey = `agent:${entityId}:${roomId}`;

    // Try to find the service with either key
    let service: WebSocketService | undefined;
    let serviceKey: string | undefined;

    if (this.services.has(clientKey)) {
      service = this.services.get(clientKey);
      serviceKey = clientKey;
    } else if (this.services.has(agentKey)) {
      service = this.services.get(agentKey);
      serviceKey = agentKey;
    }

    if (service && serviceKey) {
      service.disconnect();
      this.services.delete(serviceKey);
      return true;
    }

    return false;
  }

  /**
   * Close all WebSocketService instances
   */
  public closeAll(): void {
    for (const service of this.services.values()) {
      service.disconnect();
    }
    this.services.clear();
    logger.info('[WebSocketFactory] Closed all WebSocket connections');
  }
}<|MERGE_RESOLUTION|>--- conflicted
+++ resolved
@@ -85,38 +85,27 @@
     } else {
       logger.info(`[WebSocketFactory] SocketIORouter is available for agent ${agentId}`);
     }
-<<<<<<< HEAD
 
     // Create new WebSocketService
     logger.info(
       `[WebSocketFactory] Creating new WebSocketService for agent ${agentId} in room ${roomId}`
-=======
-    
-    // Create new WebSocketService 
-    logger.info(`[WebSocketFactory] Creating new WebSocketService for agent ${agentId} in room ${roomId}`);
+    );
     logger.info(`[WebSocketFactory] Using agentId as entityId to ensure proper message routing`);
-    
+
     const service = new WebSocketService(
       this.serverUrl,
       agentId, // Use agentId as entityId for the agent's socket
       roomId,
       runtime,
       router
->>>>>>> 1e0f0116
     );
-    const service = new WebSocketService(this.serverUrl, agentId, roomId, runtime, router);
 
     // Store service reference
     this.services.set(serviceKey, service);
-<<<<<<< HEAD
 
     logger.info(
-      `[WebSocketFactory] Created WebSocketService for agent ${agentId} in room ${roomId}`
+      `[WebSocketFactory] Successfully created WebSocketService for agent ${agentId} in room ${roomId}`
     );
-=======
-    
-    logger.info(`[WebSocketFactory] Successfully created WebSocketService for agent ${agentId} in room ${roomId}`);
->>>>>>> 1e0f0116
     return service;
   }
 
