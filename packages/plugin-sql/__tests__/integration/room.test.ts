--- conflicted
+++ resolved
@@ -107,14 +107,8 @@
 
       // Verify it exists in the database
       const res = await adapter.getRoomsByIds([roomId[0]]);
-<<<<<<< HEAD
-      //expect(res).not.toBeNull();
-      expect(res?.length).toBe(1);
-      const createdRoom = res[0];
-=======
       expect(res?.length).toBe(1);
       const createdRoom = res![0];
->>>>>>> 874ca657
       expect(createdRoom?.name).toBe(room.name);
       expect(createdRoom?.type).toBe(room.type);
       expect(createdRoom?.source).toBe(room.source);
@@ -136,11 +130,7 @@
 
       // Verify it exists with default values where applicable
       const res = await adapter.getRoomsByIds([roomId[0]]);
-<<<<<<< HEAD
-      const createdRoom = res[0];
-=======
       const createdRoom = res![0];
->>>>>>> 874ca657
       expect(createdRoom).not.toBeNull();
       expect(createdRoom?.name).toBe(minimalRoom.name);
       expect(createdRoom?.metadata).toBeDefined();
@@ -154,11 +144,7 @@
       // Get the room
       const res = await adapter.getRoomsByIds([room.id]);
       expect(res).not.toBeNull();
-<<<<<<< HEAD
-      const retrievedRoom = res[0];
-=======
       const retrievedRoom = res![0];
->>>>>>> 874ca657
 
       expect(retrievedRoom?.id).toBe(room.id);
       expect(retrievedRoom?.name).toBe(room.name);
@@ -205,10 +191,6 @@
 
       // Verify it's gone
       const deletedRooms = await adapter.getRoomsByIds([room.id]);
-<<<<<<< HEAD
-      //expect(deletedRooms).toBeNull();
-=======
->>>>>>> 874ca657
       expect(deletedRooms).toEqual([]);
     });
 
@@ -259,27 +241,14 @@
         serverId: 'different-server-id',
       };
 
-<<<<<<< HEAD
       await adapter.createRooms([room1, room2]);
-=======
-      await adapter.createRooms([room1]);
-      await adapter.createRooms([room2]);
->>>>>>> 874ca657
 
       // Delete all rooms in the world
       await adapter.deleteRoomsByWorldId(roomTestWorldId);
 
-<<<<<<< HEAD
       // Verify only the targeted room was deleted
       const rooms = await adapter.getRoomsByIds([room1.id, room2.id]);
       expect(rooms?.length).toBe(0);
-=======
-      // Verify both rooms were deleted since they're in the same world
-      const deletedRoom1 = await adapter.getRoomsByIds([room1.id]);
-      expect(deletedRoom1).toEqual([]);
-
-      const deletedRoom2 = await adapter.getRoomsByIds([room2.id]);
-      expect(deletedRoom2).toEqual([]);
     });
 
     it('should delete rooms individually when they have different server IDs', async () => {
@@ -300,7 +269,6 @@
       const rooms = await adapter.getRoomsByIds([roomWithServerId.id, otherRoom.id]);
       expect(rooms?.length).toBe(1);
       expect(rooms![0].id).toEqual(otherRoom.id);
->>>>>>> 874ca657
     });
   });
 
@@ -411,10 +379,6 @@
       // Second creation with same ID should not throw
       const roomId2 = await adapter.createRooms([room]);
       expect(roomId2?.length).toBe(0);
-<<<<<<< HEAD
-      //expect(roomId2[0]).toBe(room.id);
-=======
->>>>>>> 874ca657
     });
 
     it('should gracefully handle deleting a non-existent room', async () => {
