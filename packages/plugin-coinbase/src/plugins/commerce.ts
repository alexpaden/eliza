import {
    composeContext,
    elizaLogger,
    generateObject,
    ModelClass,
    Provider,
} from "@elizaos/core";
import {
    Action,
    HandlerCallback,
    IAgentRuntime,
    Memory,
    Plugin,
    State,
} from "@elizaos/core";
import { ChargeContent, ChargeSchema, isChargeContent } from "../types";
import { chargeTemplate, getChargeTemplate } from "../templates";
import { getWalletDetails } from "../utils";
import { Coinbase } from "@coinbase/coinbase-sdk";

const url = "https://api.commerce.coinbase.com/charges";
interface ChargeRequest {
    name: string;
    description: string;
    pricing_type: string;
    local_price: {
        amount: string;
        currency: string;
    };
}

export async function createCharge(apiKey: string, params: ChargeRequest) {
    elizaLogger.debug("Starting createCharge function");
    try {
        const response = await fetch(url, {
            method: "POST",
            headers: {
                "Content-Type": "application/json",
                "X-CC-Api-Key": apiKey,
            },
            body: JSON.stringify(params),
        });

        if (!response.ok) {
            throw new Error(`Failed to create charge: ${response.statusText}`);
        }

        const data = await response.json();
        return data.data;
    } catch (error) {
        elizaLogger.error("Error creating charge:", error);
        throw error;
    }
}

// Function to fetch all charges
export async function getAllCharges(apiKey: string) {
    elizaLogger.debug("Starting getAllCharges function");
    try {
        const response = await fetch(url, {
            method: "GET",
            headers: {
                "Content-Type": "application/json",
                "X-CC-Api-Key": apiKey,
            },
        });

        if (!response.ok) {
            throw new Error(
                `Failed to fetch all charges: ${response.statusText}`
            );
        }

        const data = await response.json();
        return data.data;
    } catch (error) {
        elizaLogger.error("Error fetching charges:", error);
        throw error;
    }
}

// Function to fetch details of a specific charge
export async function getChargeDetails(apiKey: string, chargeId: string) {
<<<<<<< HEAD
    const getUrl = `${url}/${chargeId}`;
=======
    elizaLogger.debug("Starting getChargeDetails function");
    const getUrl = `${url}${chargeId}`;
>>>>>>> 1d6c287c

    try {
        const response = await fetch(getUrl, {
            method: "GET",
            headers: {
                "Content-Type": "application/json",
                "X-CC-Api-Key": apiKey,
            },
        });

        if (!response.ok) {
            throw new Error(
                `Failed to fetch charge details: ${response.statusText}`
            );
        }

        const data = await response.json();
        return data;
    } catch (error) {
        elizaLogger.error(
            `Error fetching charge details for ID ${chargeId}:`,
            error
        );
        throw error;
    }
}

export const createCoinbaseChargeAction: Action = {
    name: "CREATE_CHARGE",
    similes: [
        "MAKE_CHARGE",
        "INITIATE_CHARGE",
        "GENERATE_CHARGE",
        "CREATE_TRANSACTION",
        "COINBASE_CHARGE",
        "GENERATE_INVOICE",
        "CREATE_PAYMENT",
        "SETUP_BILLING",
        "REQUEST_PAYMENT",
        "CREATE_CHECKOUT",
        "GET_CHARGE_STATUS",
        "LIST_CHARGES",
    ],
    description:
        "Create and manage payment charges using Coinbase Commerce. Supports fixed and dynamic pricing, multiple currencies (USD, EUR, USDC), and provides charge status tracking and management features.",
    validate: async (runtime: IAgentRuntime, _message: Memory) => {
        const coinbaseCommerceKeyOk = !!runtime.getSetting(
            "COINBASE_COMMERCE_KEY"
        );

        // Ensure Coinbase Commerce API key is available
        return coinbaseCommerceKeyOk;
    },
    handler: async (
        runtime: IAgentRuntime,
        message: Memory,
        state: State,
        _options: any,
        callback: HandlerCallback
    ) => {
        elizaLogger.info("Composing state for message:", message);
        if (!state) {
            state = (await runtime.composeState(message)) as State;
        } else {
            state = await runtime.updateRecentMessageState(state);
        }

        const context = composeContext({
            state,
            template: chargeTemplate,
        });

        const chargeDetails = await generateObject({
            runtime,
            context,
            modelClass: ModelClass.LARGE,
            schema: ChargeSchema,
        });
        if (!isChargeContent(chargeDetails.object)) {
            throw new Error("Invalid content");
        }
        const charge = chargeDetails.object as ChargeContent;
        if (!charge || !charge.price || !charge.type) {
            callback(
                {
                    text: "Invalid charge details provided.",
                },
                []
            );
            return;
        }

        elizaLogger.info("Charge details received:", chargeDetails);

        // Initialize Coinbase Commerce client
        elizaLogger.debug("Starting Coinbase Commerce client initialization");
        try {
            // Create a charge
            const chargeResponse = await createCharge(
                runtime.getSetting("COINBASE_COMMERCE_KEY"),
                {
                    local_price: {
                        amount: charge.price.toString(),
                        currency: charge.currency,
                    },
                    pricing_type: charge.type,
                    name: charge.name,
                    description: charge.description,
                }
            );

            elizaLogger.info(
                "Coinbase Commerce charge created:",
                chargeResponse
            );

            callback(
                {
                    text: `Charge created successfully: ${chargeResponse.hosted_url}`,
                    attachments: [
                        {
                            id: chargeResponse.id,
                            url: chargeResponse.hosted_url,
                            title: "Coinbase Commerce Charge",
                            description: `Charge ID: ${chargeResponse.id}`,
                            text: `Pay here: ${chargeResponse.hosted_url}`,
                            source: "coinbase",
                        },
                    ],
                },
                []
            );
        } catch (error) {
            elizaLogger.error(
                "Error creating Coinbase Commerce charge:",
                error
            );
            callback(
                {
                    text: "Failed to create a charge. Please try again.",
                },
                []
            );
        }
    },
    examples: [
        [
            {
                user: "{{user1}}",
                content: {
                    text: "Create a charge for $100 USD for Digital Art NFT with description 'Exclusive digital artwork collection'",
                },
            },
            {
                user: "{{agentName}}",
                content: {
                    text: "Charge created successfully:\n- Amount: $100 USD\n- Name: Digital Art NFT\n- Description: Exclusive digital artwork collection\n- Type: fixed_price\n- Charge URL: https://commerce.coinbase.com/charges/...",
                },
            },
        ],
        [
            {
                user: "{{user1}}",
                content: {
                    text: "Set up a dynamic price charge for Premium Membership named 'VIP Access Pass'",
                },
            },
            {
                user: "{{agentName}}",
                content: {
                    text: "Charge created successfully:\n- Type: dynamic_price\n- Name: VIP Access Pass\n- Description: Premium Membership\n- Charge URL: https://commerce.coinbase.com/charges/...",
                },
            },
        ],
        [
            {
                user: "{{user1}}",
                content: {
                    text: "Generate a payment request for 50 EUR for Workshop Registration",
                },
            },
            {
                user: "{{agentName}}",
                content: {
                    text: "Charge created successfully:\n- Amount: 50 EUR\n- Name: Workshop Registration\n- Type: fixed_price\n- Charge URL: https://commerce.coinbase.com/charges/...",
                },
            },
        ],
        [
            {
                user: "{{user1}}",
                content: {
                    text: "Create an invoice for 1000 USDC for Consulting Services",
                },
            },
            {
                user: "{{agentName}}",
                content: {
                    text: "Charge created successfully:\n- Amount: 1000 USDC\n- Name: Consulting Services\n- Type: fixed_price\n- Charge URL: https://commerce.coinbase.com/charges/...",
                },
            },
        ],
        [
            {
                user: "{{user1}}",
                content: {
                    text: "Check the status of charge abc-123-def",
                },
            },
            {
                user: "{{agentName}}",
                content: {
                    text: "Charge details retrieved:\n- ID: abc-123-def\n- Status: COMPLETED\n- Amount: 100 USD\n- Created: 2024-01-20T10:00:00Z\n- Expires: 2024-01-21T10:00:00Z",
                },
            },
        ],
        [
            {
                user: "{{user1}}",
                content: {
                    text: "List all active charges",
                },
            },
            {
                user: "{{agentName}}",
                content: {
                    text: "Active charges retrieved:\n1. ID: abc-123 - $100 USD - Digital Art NFT\n2. ID: def-456 - 50 EUR - Workshop\n3. ID: ghi-789 - 1000 USDC - Consulting\n\nTotal active charges: 3",
                },
            },
        ],
    ],
} as Action;

export const getAllChargesAction: Action = {
    name: "GET_ALL_CHARGES",
    similes: ["FETCH_ALL_CHARGES", "RETRIEVE_ALL_CHARGES", "LIST_ALL_CHARGES"],
    description: "Fetch all charges using Coinbase Commerce.",
    validate: async (runtime: IAgentRuntime) => {
        const coinbaseCommerceKeyOk = !!runtime.getSetting(
            "COINBASE_COMMERCE_KEY"
        );

        // Ensure Coinbase Commerce API key is available
        return coinbaseCommerceKeyOk;
    },
    handler: async (
        runtime: IAgentRuntime,
        message: Memory,
        state: State,
        _options: any,
        callback: HandlerCallback
    ) => {
        try {
            elizaLogger.info("Composing state for message:", message);
            if (!state) {
                state = (await runtime.composeState(message)) as State;
            } else {
                state = await runtime.updateRecentMessageState(state);
            }
            const charges = await getAllCharges(
                runtime.getSetting("COINBASE_COMMERCE_KEY")
            );

            elizaLogger.info("Fetched all charges:", charges);

            callback(
                {
                    text: `Successfully fetched all charges. Total charges: ${charges.length}`,
                    attachments: charges,
                },
                []
            );
        } catch (error) {
            elizaLogger.error("Error fetching all charges:", error);
            callback(
                {
                    text: "Failed to fetch all charges. Please try again.",
                },
                []
            );
        }
    },
    examples: [
        [
            {
                user: "{{user1}}",
                content: { text: "Fetch all charges" },
            },
            {
                user: "{{agentName}}",
                content: {
                    text: "Successfully fetched all charges.",
                    action: "GET_ALL_CHARGES",
                },
            },
        ],
    ],
} as Action;

export const getChargeDetailsAction: Action = {
    name: "GET_CHARGE_DETAILS",
    similes: ["FETCH_CHARGE_DETAILS", "RETRIEVE_CHARGE_DETAILS", "GET_CHARGE"],
    description: "Fetch details of a specific charge using Coinbase Commerce.",
    validate: async (runtime: IAgentRuntime) => {
        const coinbaseCommerceKeyOk = !!runtime.getSetting(
            "COINBASE_COMMERCE_KEY"
        );

        // Ensure Coinbase Commerce API key is available
        return coinbaseCommerceKeyOk;
    },
    handler: async (
        runtime: IAgentRuntime,
        message: Memory,
        state: State,
        _options: any,
        callback: HandlerCallback
    ) => {
        elizaLogger.info("Composing state for message:", message);
        if (!state) {
            state = (await runtime.composeState(message)) as State;
        } else {
            state = await runtime.updateRecentMessageState(state);
        }

        const context = composeContext({
            state,
            template: getChargeTemplate,
        });
        const chargeDetails = await generateObject({
            runtime,
            context,
            modelClass: ModelClass.LARGE,
            schema: ChargeSchema,
        });
        if (!isChargeContent(chargeDetails.object)) {
            throw new Error("Invalid content");
        }
        const charge = chargeDetails.object as ChargeContent;
        if (!charge.id) {
            callback(
                {
                    text: "Missing charge ID. Please provide a valid charge ID.",
                },
                []
            );
            return;
        }

        try {
            const chargeDetails = await getChargeDetails(
                runtime.getSetting("COINBASE_COMMERCE_KEY"),
                charge.id
            );

            elizaLogger.info("Fetched charge details:", chargeDetails);

            const chargeData = chargeDetails.data;

            callback(
                {
                    text: `Successfully fetched charge details for ID: ${charge.id}`,
                    attachments: [
                        {
                            id: chargeData.id,
                            url: chargeData.hosted_url,
                            title: `Charge Details for ${charge.id}`,
                            source: "coinbase",
                            description: JSON.stringify(chargeDetails, null, 2),
                            text: `Pay here: ${chargeData.hosted_url}`,
                            contentType: "application/json",
                        },
                    ],
                },
                []
            );
        } catch (error) {
            elizaLogger.error(
                `Error fetching details for charge ID ${charge.id}:`,
                error
            );
            callback(
                {
                    text: `Failed to fetch details for charge ID: ${charge.id}. Please try again.`,
                },
                []
            );
        }
    },
    examples: [
        [
            {
                user: "{{user1}}",
                content: {
                    text: "Fetch details of charge ID: 123456",
                },
            },
            {
                user: "{{agentName}}",
                content: {
                    text: "Successfully fetched charge details. {{charge.id}} for {{charge.amount}} {{charge.currency}} to {{charge.name}} for {{charge.description}}",
                    action: "GET_CHARGE_DETAILS",
                },
            },
        ],
    ],
};

export const chargeProvider: Provider = {
    get: async (runtime: IAgentRuntime, _message: Memory) => {
        elizaLogger.debug("Starting chargeProvider.get function");
        const charges = await getAllCharges(
            runtime.getSetting("COINBASE_COMMERCE_KEY")
        );
        // Ensure API key is available
        const coinbaseAPIKey =
            runtime.getSetting("COINBASE_API_KEY") ??
            process.env.COINBASE_API_KEY;
        const coinbasePrivateKey =
            runtime.getSetting("COINBASE_PRIVATE_KEY") ??
            process.env.COINBASE_PRIVATE_KEY;
        const balances = [];
        const transactions = [];
        if (coinbaseAPIKey && coinbasePrivateKey) {
            Coinbase.configure({
                apiKeyName: coinbaseAPIKey,
                privateKey: coinbasePrivateKey,
            });
            const { balances, transactions } = await getWalletDetails(runtime);
            elizaLogger.info("Current Balances:", balances);
            elizaLogger.info("Last Transactions:", transactions);
        }
        const formattedCharges = charges.map((charge) => ({
            id: charge.id,
            name: charge.name,
            description: charge.description,
            pricing: charge.pricing,
        }));
        elizaLogger.info("Charges:", formattedCharges);
        return { charges: formattedCharges, balances, transactions };
    },
};

export const coinbaseCommercePlugin: Plugin = {
    name: "coinbaseCommerce",
    description:
        "Integration with Coinbase Commerce for creating and managing charges.",
    actions: [
        createCoinbaseChargeAction,
        getAllChargesAction,
        getChargeDetailsAction,
    ],
    evaluators: [],
    providers: [chargeProvider],
};<|MERGE_RESOLUTION|>--- conflicted
+++ resolved
@@ -81,12 +81,8 @@
 
 // Function to fetch details of a specific charge
 export async function getChargeDetails(apiKey: string, chargeId: string) {
-<<<<<<< HEAD
+    elizaLogger.debug("Starting getChargeDetails function");
     const getUrl = `${url}/${chargeId}`;
-=======
-    elizaLogger.debug("Starting getChargeDetails function");
-    const getUrl = `${url}${chargeId}`;
->>>>>>> 1d6c287c
 
     try {
         const response = await fetch(getUrl, {
