# @elizaos/plugin-story

The Story Protocol plugin enables interaction with Story Protocol's IP management and licensing system on the Odyssey testnet.

## Overview

This plugin provides functionality to:
<<<<<<< HEAD
- Register IP assets on Story Protocol
- License IP assets
- Attach license terms to IP assets
- Query IP asset details and available licenses
- Manage wallet interactions with Story Protocol

=======

- Register IP assets on Story Protocol
- License IP assets
- Attach license terms to IP assets
- Query IP asset details and available licenses
- Manage wallet interactions with Story Protocol

>>>>>>> 480896da
## Installation

```bash
pnpm install @elizaos/plugin-story
```

## Configuration
<<<<<<< HEAD

The plugin requires the following environment variables:

=======

The plugin requires the following environment variables:

>>>>>>> 480896da
```env
STORY_PRIVATE_KEY=your_private_key
STORY_API_KEY=your_api_key
STORY_API_BASE_URL=https://api.story.xyz
PINATA_JWT=your_pinata_jwt_token
```

## Usage

Import and register the plugin in your Eliza configuration:

```typescript
import { storyPlugin } from "@elizaos/plugin-story";

export default {
<<<<<<< HEAD
  plugins: [storyPlugin],
  // ... other configuration
=======
    plugins: [storyPlugin],
    // ... other configuration
>>>>>>> 480896da
};
```

## Features

### Register IP

Register a new IP asset on Story Protocol:
<<<<<<< HEAD

```typescript
// Example conversation
User: "I want to register my IP titled 'My Story' with the description 'An epic tale'"
Assistant: "I'll help you register your IP on Story Protocol..."
```

### License IP

License an existing IP asset:

```typescript
// Example conversation
User: "I want to license IP Asset 0x1234...5678 with license terms ID 1"
Assistant: "I'll help you license that IP asset..."
```

### Attach Terms

Attach license terms to an IP asset:

```typescript
// Example conversation
User: "I want to attach commercial license terms with 10% revenue share to IP 0x1234...5678"
Assistant: "I'll help you attach those license terms..."
```

### Get IP Details

Query details about an IP asset:

```typescript
// Example conversation
User: "Get details for IP Asset 0x1234...5678"
Assistant: "Here are the details for that IP asset..."
```

### Get Available Licenses

Query available licenses for an IP asset:

```typescript
// Example conversation
User: "What licenses are available for IP Asset 0x1234...5678?"
Assistant: "Here are the available licenses..."
```

## API Reference

### Actions

- `REGISTER_IP`: Register a new IP asset
- `LICENSE_IP`: License an existing IP asset
- `ATTACH_TERMS`: Attach license terms to an IP
- `GET_IP_DETAILS`: Get details about an IP
- `GET_AVAILABLE_LICENSES`: Get available licenses for an IP

### Providers

- `storyWalletProvider`: Manages wallet interactions with Story Protocol

## Development

### Building

```bash
npm run build
```

### Testing

```bash
npm run test
```

## Dependencies

- `@story-protocol/core-sdk`: Core SDK for Story Protocol
- `@pinata/sdk`: IPFS pinning service
- `viem`: Ethereum interaction library
- Other standard dependencies listed in package.json

## Future Enhancements

The following features and improvements are planned for future releases:

1. **IP Management**
   - Batch IP registration
   - Advanced metadata management
   - IP relationship mapping
   - Automated IP verification
   - Collection management
   - IP analytics dashboard

2. **Licensing Features**
   - Custom license templates
   - License negotiation tools
   - Automated royalty distribution
   - Usage tracking system
   - License violation detection
   - Bulk licensing tools

3. **Rights Management**
   - Advanced permission systems
   - Rights transfer automation
   - Usage rights tracking
   - Derivative works management
   - Rights verification tools
   - Dispute resolution system

4. **Smart Contract Integration**
   - Contract deployment templates
   - Automated verification
   - Contract upgrade system
   - Security analysis tools
   - Gas optimization
   - Multi-signature support

5. **Content Management**
   - Media file handling
   - Content versioning
   - Distribution tracking
   - Content authentication
   - Storage optimization
   - Format conversion tools

6. **Revenue Management**
   - Automated payments
   - Revenue sharing tools
   - Payment tracking
   - Financial reporting
   - Tax documentation
   - Audit trail system

7. **Developer Tools**
   - Enhanced SDK features
   - Testing framework
   - Documentation generator
   - CLI improvements
   - Integration templates
   - Performance monitoring

8. **Analytics and Reporting**
   - Usage statistics
   - Revenue analytics
   - License tracking
   - Performance metrics
   - Custom reporting
   - Market analysis tools

We welcome community feedback and contributions to help prioritize these enhancements.

## Contributing

Contributions are welcome! Please see the [CONTRIBUTING.md](CONTRIBUTING.md) file for more information.

## Credits

This plugin integrates with and builds upon several key technologies:

- [Story Protocol](https://www.story.xyz/): IP management and licensing platform
- [@story-protocol/core-sdk](https://www.npmjs.com/package/@story-protocol/core-sdk): Official Story Protocol SDK
- [@pinata/sdk](https://www.npmjs.com/package/@pinata/sdk): IPFS pinning service
- [viem](https://www.npmjs.com/package/viem): Ethereum interaction library

Special thanks to:
- The Story Protocol team for developing the IP management platform
- The Story Protocol Developer community
- The Pinata team for IPFS infrastructure
- The Eliza community for their contributions and feedback

For more information about Story Protocol capabilities:
- [Story Protocol Documentation](https://docs.story.xyz/)
- [Story Protocol Dashboard](https://app.story.xyz/)
- [Story Protocol Blog](https://www.story.xyz/blog)
- [Story Protocol GitHub](https://github.com/storyprotocol)

## License

=======

```typescript
// Example conversation
User: "I want to register my IP titled 'My Story' with the description 'An epic tale'";
Assistant: "I'll help you register your IP on Story Protocol...";
```

### License IP

License an existing IP asset:

```typescript
// Example conversation
User: "I want to license IP Asset 0x1234...5678 with license terms ID 1";
Assistant: "I'll help you license that IP asset...";
```

### Attach Terms

Attach license terms to an IP asset:

```typescript
// Example conversation
User: "I want to attach commercial license terms with 10% revenue share to IP 0x1234...5678";
Assistant: "I'll help you attach those license terms...";
```

### Get IP Details

Query details about an IP asset:

```typescript
// Example conversation
User: "Get details for IP Asset 0x1234...5678";
Assistant: "Here are the details for that IP asset...";
```

### Get Available Licenses

Query available licenses for an IP asset:

```typescript
// Example conversation
User: "What licenses are available for IP Asset 0x1234...5678?";
Assistant: "Here are the available licenses...";
```

## API Reference

### Actions

- `REGISTER_IP`: Register a new IP asset
- `LICENSE_IP`: License an existing IP asset
- `ATTACH_TERMS`: Attach license terms to an IP
- `GET_IP_DETAILS`: Get details about an IP
- `GET_AVAILABLE_LICENSES`: Get available licenses for an IP

### Providers

- `storyWalletProvider`: Manages wallet interactions with Story Protocol

## Development

### Building

```bash
pnpm run build
```

### Testing

```bash
pnpm run test
```

## Dependencies

- `@story-protocol/core-sdk`: Core SDK for Story Protocol
- `@pinata/sdk`: IPFS pinning service
- `viem`: Ethereum interaction library
- Other standard dependencies listed in package.json

## Future Enhancements

The following features and improvements are planned for future releases:

1. **IP Management**

    - Batch IP registration
    - Advanced metadata management
    - IP relationship mapping
    - Automated IP verification
    - Collection management
    - IP analytics dashboard

2. **Licensing Features**

    - Custom license templates
    - License negotiation tools
    - Automated royalty distribution
    - Usage tracking system
    - License violation detection
    - Bulk licensing tools

3. **Rights Management**

    - Advanced permission systems
    - Rights transfer automation
    - Usage rights tracking
    - Derivative works management
    - Rights verification tools
    - Dispute resolution system

4. **Smart Contract Integration**

    - Contract deployment templates
    - Automated verification
    - Contract upgrade system
    - Security analysis tools
    - Gas optimization
    - Multi-signature support

5. **Content Management**

    - Media file handling
    - Content versioning
    - Distribution tracking
    - Content authentication
    - Storage optimization
    - Format conversion tools

6. **Revenue Management**

    - Automated payments
    - Revenue sharing tools
    - Payment tracking
    - Financial reporting
    - Tax documentation
    - Audit trail system

7. **Developer Tools**

    - Enhanced SDK features
    - Testing framework
    - Documentation generator
    - CLI improvements
    - Integration templates
    - Performance monitoring

8. **Analytics and Reporting**
    - Usage statistics
    - Revenue analytics
    - License tracking
    - Performance metrics
    - Custom reporting
    - Market analysis tools

We welcome community feedback and contributions to help prioritize these enhancements.

## Contributing

Contributions are welcome! Please see the [CONTRIBUTING.md](CONTRIBUTING.md) file for more information.

## Credits

This plugin integrates with and builds upon several key technologies:

- [Story Protocol](https://www.story.xyz/): IP management and licensing platform
- [@story-protocol/core-sdk](https://www.npmjs.com/package/@story-protocol/core-sdk): Official Story Protocol SDK
- [@pinata/sdk](https://www.npmjs.com/package/@pinata/sdk): IPFS pinning service
- [viem](https://www.npmjs.com/package/viem): Ethereum interaction library

Special thanks to:

- The Story Protocol team for developing the IP management platform
- The Story Protocol Developer community
- The Pinata team for IPFS infrastructure
- The Eliza community for their contributions and feedback

For more information about Story Protocol capabilities:

- [Story Protocol Documentation](https://docs.story.xyz/)
- [Story Protocol Dashboard](https://app.story.xyz/)
- [Story Protocol Blog](https://www.story.xyz/blog)
- [Story Protocol GitHub](https://github.com/storyprotocol)

## License

>>>>>>> 480896da
This plugin is part of the Eliza project. See the main project repository for license information.<|MERGE_RESOLUTION|>--- conflicted
+++ resolved
@@ -5,22 +5,13 @@
 ## Overview
 
 This plugin provides functionality to:
-<<<<<<< HEAD
+
 - Register IP assets on Story Protocol
 - License IP assets
 - Attach license terms to IP assets
 - Query IP asset details and available licenses
 - Manage wallet interactions with Story Protocol
 
-=======
-
-- Register IP assets on Story Protocol
-- License IP assets
-- Attach license terms to IP assets
-- Query IP asset details and available licenses
-- Manage wallet interactions with Story Protocol
-
->>>>>>> 480896da
 ## Installation
 
 ```bash
@@ -28,15 +19,9 @@
 ```
 
 ## Configuration
-<<<<<<< HEAD
 
 The plugin requires the following environment variables:
 
-=======
-
-The plugin requires the following environment variables:
-
->>>>>>> 480896da
 ```env
 STORY_PRIVATE_KEY=your_private_key
 STORY_API_KEY=your_api_key
@@ -52,13 +37,8 @@
 import { storyPlugin } from "@elizaos/plugin-story";
 
 export default {
-<<<<<<< HEAD
-  plugins: [storyPlugin],
-  // ... other configuration
-=======
     plugins: [storyPlugin],
     // ... other configuration
->>>>>>> 480896da
 };
 ```
 
@@ -67,187 +47,6 @@
 ### Register IP
 
 Register a new IP asset on Story Protocol:
-<<<<<<< HEAD
-
-```typescript
-// Example conversation
-User: "I want to register my IP titled 'My Story' with the description 'An epic tale'"
-Assistant: "I'll help you register your IP on Story Protocol..."
-```
-
-### License IP
-
-License an existing IP asset:
-
-```typescript
-// Example conversation
-User: "I want to license IP Asset 0x1234...5678 with license terms ID 1"
-Assistant: "I'll help you license that IP asset..."
-```
-
-### Attach Terms
-
-Attach license terms to an IP asset:
-
-```typescript
-// Example conversation
-User: "I want to attach commercial license terms with 10% revenue share to IP 0x1234...5678"
-Assistant: "I'll help you attach those license terms..."
-```
-
-### Get IP Details
-
-Query details about an IP asset:
-
-```typescript
-// Example conversation
-User: "Get details for IP Asset 0x1234...5678"
-Assistant: "Here are the details for that IP asset..."
-```
-
-### Get Available Licenses
-
-Query available licenses for an IP asset:
-
-```typescript
-// Example conversation
-User: "What licenses are available for IP Asset 0x1234...5678?"
-Assistant: "Here are the available licenses..."
-```
-
-## API Reference
-
-### Actions
-
-- `REGISTER_IP`: Register a new IP asset
-- `LICENSE_IP`: License an existing IP asset
-- `ATTACH_TERMS`: Attach license terms to an IP
-- `GET_IP_DETAILS`: Get details about an IP
-- `GET_AVAILABLE_LICENSES`: Get available licenses for an IP
-
-### Providers
-
-- `storyWalletProvider`: Manages wallet interactions with Story Protocol
-
-## Development
-
-### Building
-
-```bash
-npm run build
-```
-
-### Testing
-
-```bash
-npm run test
-```
-
-## Dependencies
-
-- `@story-protocol/core-sdk`: Core SDK for Story Protocol
-- `@pinata/sdk`: IPFS pinning service
-- `viem`: Ethereum interaction library
-- Other standard dependencies listed in package.json
-
-## Future Enhancements
-
-The following features and improvements are planned for future releases:
-
-1. **IP Management**
-   - Batch IP registration
-   - Advanced metadata management
-   - IP relationship mapping
-   - Automated IP verification
-   - Collection management
-   - IP analytics dashboard
-
-2. **Licensing Features**
-   - Custom license templates
-   - License negotiation tools
-   - Automated royalty distribution
-   - Usage tracking system
-   - License violation detection
-   - Bulk licensing tools
-
-3. **Rights Management**
-   - Advanced permission systems
-   - Rights transfer automation
-   - Usage rights tracking
-   - Derivative works management
-   - Rights verification tools
-   - Dispute resolution system
-
-4. **Smart Contract Integration**
-   - Contract deployment templates
-   - Automated verification
-   - Contract upgrade system
-   - Security analysis tools
-   - Gas optimization
-   - Multi-signature support
-
-5. **Content Management**
-   - Media file handling
-   - Content versioning
-   - Distribution tracking
-   - Content authentication
-   - Storage optimization
-   - Format conversion tools
-
-6. **Revenue Management**
-   - Automated payments
-   - Revenue sharing tools
-   - Payment tracking
-   - Financial reporting
-   - Tax documentation
-   - Audit trail system
-
-7. **Developer Tools**
-   - Enhanced SDK features
-   - Testing framework
-   - Documentation generator
-   - CLI improvements
-   - Integration templates
-   - Performance monitoring
-
-8. **Analytics and Reporting**
-   - Usage statistics
-   - Revenue analytics
-   - License tracking
-   - Performance metrics
-   - Custom reporting
-   - Market analysis tools
-
-We welcome community feedback and contributions to help prioritize these enhancements.
-
-## Contributing
-
-Contributions are welcome! Please see the [CONTRIBUTING.md](CONTRIBUTING.md) file for more information.
-
-## Credits
-
-This plugin integrates with and builds upon several key technologies:
-
-- [Story Protocol](https://www.story.xyz/): IP management and licensing platform
-- [@story-protocol/core-sdk](https://www.npmjs.com/package/@story-protocol/core-sdk): Official Story Protocol SDK
-- [@pinata/sdk](https://www.npmjs.com/package/@pinata/sdk): IPFS pinning service
-- [viem](https://www.npmjs.com/package/viem): Ethereum interaction library
-
-Special thanks to:
-- The Story Protocol team for developing the IP management platform
-- The Story Protocol Developer community
-- The Pinata team for IPFS infrastructure
-- The Eliza community for their contributions and feedback
-
-For more information about Story Protocol capabilities:
-- [Story Protocol Documentation](https://docs.story.xyz/)
-- [Story Protocol Dashboard](https://app.story.xyz/)
-- [Story Protocol Blog](https://www.story.xyz/blog)
-- [Story Protocol GitHub](https://github.com/storyprotocol)
-
-## License
-
-=======
 
 ```typescript
 // Example conversation
@@ -436,5 +235,4 @@
 
 ## License
 
->>>>>>> 480896da
 This plugin is part of the Eliza project. See the main project repository for license information.