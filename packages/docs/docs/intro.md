---
sidebar_position: 1
---

# Introduction to ElizaOS

![](/img/eliza_banner.jpg)
_As seen powering [@DegenSpartanAI](https://x.com/degenspartanai) and [@aixvc_agent](https://x.com/aixvc_agent)_
<<<<<<< HEAD

## What is ElizaOS?
=======
>>>>>>> 5a0b514d

ElizaOS is an open-source framework for creating AI agents that can interact across multiple platforms through a consistent, extensible architecture. Built with TypeScript, it provides a modular system for developing intelligent agents with flexible personalities, knowledge, and capabilities.

- [Technical Report (Whitepaper)](https://arxiv.org/pdf/2501.06781)
- [Examples (Awesome Eliza)](https://github.com/elizaos/awesome-eliza)

<<<<<<< HEAD
## Key Features

- **Modular Architecture**: Plugin-based system for extending functionality
- **Entity-Component System**: Flexible data modeling for agents and users
- **Vector-Based Memory**: Semantic retrieval of conversations and knowledge
- **Multi-Modal Interactions**: Support for text, voice, images, and other media formats
- **Reflection & Self-Improvement**: Agents learn from interactions and adapt over time
- **Cross-Platform Integration**: Connect to multiple services through a unified interface

## Platform Support

ElizaOS integrates with multiple platforms through its service architecture:

- **Communication**: Discord, Telegram, X (Twitter), Slack, Farcaster
- **Model Providers**: OpenAI, Anthropic, Deepseek, Ollama, Grok, Gemini, Llama
- **Development Tools**: Local development environment, CLI tools, testing framework

## Use Cases

ElizaOS can be used to create:

- **AI Assistants**: Customer support agents, community moderators, personal assistants
- **Social Media Personas**: Automated content creators, brand representatives, influencers
- **Knowledge Workers**: Research assistants, content analysts, document processors
- **Interactive Characters**: Role-playing characters, educational tutors, entertainment bots

## Architecture

![](/img/eliza-architecture.jpg)
Source: https://x.com/0xCygaar/status/1874575841763770492

ElizaOS uses a structured architecture with the following key components:
=======
- [Technical Report (Whitepaper)](https://arxiv.org/pdf/2501.06781)
- [Examples (Awesome Eliza)](https://github.com/elizaos/awesome-eliza)

## Key Features

- **Platform Integration**: Clients for Discord, X (Twitter), Telegram, and many others
- **Flexible Model Support**: Deepseek, Ollama, Grok, OpenAI, Anthropic, Gemini, LLama, etc.
- **Character System**: Create diverse agents using [characterfiles](https://github.com/elizaOS/characterfile)
- **Multi-Agent Architecture**: Manage multiple unique AI personalities simultaneously
- **Memory Management**: Easily ingest and interact with documents using RAG
- **Media Processing**: PDF, URLs, Audio transcription, Video processing, Image analysis, Conversation summarization
- **Technical Foundation**:
    - 100% TypeScript implementation
    - Modular architecture
    - Highly extensible action and plugin system
    - Custom client support
    - Comprehensive API
>>>>>>> 5a0b514d

- **Agent Runtime**: The central system that orchestrates components, manages state, and coordinates behavior
- **Projects**: Top-level containers defining agent configurations and shared resources
- **Entities & Components**: Flexible data modeling using an entity-component architecture
- **Services**: Connections to different platforms with a consistent interface
- **Actions**: Define how agents respond and interact with the world
- **Providers**: Supply contextual information to agents for decision-making
- **Evaluators**: Analyze conversations to help agents learn and improve
- **Plugins**: Extend ElizaOS with new capabilities across all components

The architecture is designed to be modular, allowing for customization and extension to meet specific requirements.

<<<<<<< HEAD
## Getting Started

### Prerequisites

- [Node.js 23+](https://docs.npmjs.com/downloading-and-installing-node-js-and-npm) (version 23.3.0 recommended)
- [pnpm](https://pnpm.io/installation) (for development)

> **Note for Windows Users:** [WSL 2](https://learn.microsoft.com/en-us/windows/wsl/install-manual) is recommended.

### Quick Start with CLI

The easiest way to get started is with the ElizaOS CLI:

```bash
# Create a new project
npx @elizaos/cli create
=======
- **AI Assistants**: Customer support agents, Community moderators, Personal assistants
- **Social Media Personas**: Automated content creators, Brand representatives, Influencers
- **Knowledge Workers**: Research assistants, Content analysts, Document processors
- **Interactive Characters**: Role-playing characters, Educational tutors, Entertainment bots

## Architecture

![](/img/eliza-architecture.jpg)
Source: https://x.com/0xCygaar/status/1874575841763770492

The characterfile contains everything about the agent's personality, backstory, knowledge, and topics to talk about, as well as which clients / models / and plugins to load. The database is where an agent stores relevant info for generating responses, including previous tweets, interactions, and embeddings. Without a db, agent's wouldn't be able to give good responses.

Then we have the "runtime", which you can think of as the core agent logic. It's effectively the coordination layer of the agent or the brain, calling the necessary modules and external services to generate responses and take actions. Within the runtime is the LLM, which processes various inputs and generates responses or action items for the agent to take. Devs can declare which LLM provider to use in the characterfile. The runtime also handles the registration of plugins, which are called when a user input asks it take an action, such as transferring ETH on Abstract or doing a web search.

Eliza supports a variety of clients including `Discord`, `Twitter`, `Slack`, `Farcaster`, and others. The client is basically where the agent will live and interact with users. Agents can run on multiple clients at once. Clients can have modules to handle different interactions, such as responding to tweets, or even participating in Twitter spaces.

---
>>>>>>> 5a0b514d

# Follow the interactive prompts to configure your project

<<<<<<< HEAD
# Navigate to your project
cd my-elizaos-project

# Start your agent
npx @elizaos/cli start
```

### Alternative: Clone a Starter Project

```bash
# Clone the starter project
git clone https://github.com/elizaos/eliza-starter.git
cd eliza-starter

# Copy environment configuration
cp .env.example .env

# Install dependencies and start
pnpm i && pnpm build && pnpm start
```

For detailed instructions, see our [Quickstart Guide](./quickstart.md).

## Key Concepts

ElizaOS organizes interactions using several key concepts:

- **Worlds**: Collections of entities and rooms (like a Discord server or Slack workspace)
- **Rooms**: Spaces for conversations within worlds (channels, direct messages, etc.)
- **Entities**: Users, agents, or any participant that can interact within the system
- **Tasks**: System for managing deferred, scheduled, and interactive operations

Understanding these concepts is essential for creating effective agent interactions.
=======
For a more detailed guide, check out our [Quickstart Guide](./quickstart.md) to begin your journey with Eliza.

### Prerequisites

- [Python 2.7+](https://www.python.org/downloads/)
- [Node.js 23+](https://docs.npmjs.com/downloading-and-installing-node-js-and-npm)
- [pnpm](https://pnpm.io/installation)

> **Note for Windows Users:** [WSL 2](https://learn.microsoft.com/en-us/windows/wsl/install-manual) is required.

The start script provides an automated way to set up and run Eliza:

### Automated Start

```bash
git clone https://github.com/elizaos/eliza-starter.git
cd eliza-starter
cp .env.example .env
pnpm i && pnpm build && pnpm start
```

OR

```bash
git clone https://github.com/elizaos/eliza
cd eliza
sh scripts/start.sh
```

For detailed instructions on using the start script, including character management and troubleshooting, see our [Quickstart Guide](./quickstart).

> **Note**: The start script handles all dependencies, environment setup, and character management automatically.

---
>>>>>>> 5a0b514d

## Community and Support

ElizaOS is backed by an active community of developers and users:

<<<<<<< HEAD
- [**GitHub Repository**](https://github.com/elizaos/eliza): Contribute to the project
- [**Examples**](https://github.com/elizaos/characters): Ready-to-use character templates
- [**Discord Community**](https://discord.gg/elizaos): Get help and share ideas
=======
- [**Open Source**](https://github.com/elizaos/eliza): Contribute to the project on GitHub
- [**Examples**](https://github.com/elizaos/characters): Ready-to-use character templates and implementations
- [**Support**](https://discord.gg/elizaos): Active community for troubleshooting and discussion

Join us in building the future of autonomous AI agents with Eliza!
>>>>>>> 5a0b514d

Join us in building the future of autonomous AI agents with ElizaOS!

<<<<<<< HEAD
## Next Steps

- [Create Your First Agent](./quickstart.md)
- [Understand Core Concepts](./core/overview.md)
- [Explore the CLI](./cli/create.md)
=======
- [Create Your First Agent](../quickstart)
- [Understand Core Concepts](../core/agents)
>>>>>>> 5a0b514d
<|MERGE_RESOLUTION|>--- conflicted
+++ resolved
@@ -2,55 +2,15 @@
 sidebar_position: 1
 ---
 
-# Introduction to ElizaOS
+# Introduction to Eliza
 
 ![](/img/eliza_banner.jpg)
 _As seen powering [@DegenSpartanAI](https://x.com/degenspartanai) and [@aixvc_agent](https://x.com/aixvc_agent)_
-<<<<<<< HEAD
 
-## What is ElizaOS?
-=======
->>>>>>> 5a0b514d
+## What is Eliza?
 
-ElizaOS is an open-source framework for creating AI agents that can interact across multiple platforms through a consistent, extensible architecture. Built with TypeScript, it provides a modular system for developing intelligent agents with flexible personalities, knowledge, and capabilities.
+Eliza is a powerful multi-agent simulation framework designed to create, deploy, and manage autonomous AI agents. Built with TypeScript, it provides a flexible and extensible platform for developing intelligent agents that can interact across multiple platforms while maintaining consistent personalities and knowledge.
 
-- [Technical Report (Whitepaper)](https://arxiv.org/pdf/2501.06781)
-- [Examples (Awesome Eliza)](https://github.com/elizaos/awesome-eliza)
-
-<<<<<<< HEAD
-## Key Features
-
-- **Modular Architecture**: Plugin-based system for extending functionality
-- **Entity-Component System**: Flexible data modeling for agents and users
-- **Vector-Based Memory**: Semantic retrieval of conversations and knowledge
-- **Multi-Modal Interactions**: Support for text, voice, images, and other media formats
-- **Reflection & Self-Improvement**: Agents learn from interactions and adapt over time
-- **Cross-Platform Integration**: Connect to multiple services through a unified interface
-
-## Platform Support
-
-ElizaOS integrates with multiple platforms through its service architecture:
-
-- **Communication**: Discord, Telegram, X (Twitter), Slack, Farcaster
-- **Model Providers**: OpenAI, Anthropic, Deepseek, Ollama, Grok, Gemini, Llama
-- **Development Tools**: Local development environment, CLI tools, testing framework
-
-## Use Cases
-
-ElizaOS can be used to create:
-
-- **AI Assistants**: Customer support agents, community moderators, personal assistants
-- **Social Media Personas**: Automated content creators, brand representatives, influencers
-- **Knowledge Workers**: Research assistants, content analysts, document processors
-- **Interactive Characters**: Role-playing characters, educational tutors, entertainment bots
-
-## Architecture
-
-![](/img/eliza-architecture.jpg)
-Source: https://x.com/0xCygaar/status/1874575841763770492
-
-ElizaOS uses a structured architecture with the following key components:
-=======
 - [Technical Report (Whitepaper)](https://arxiv.org/pdf/2501.06781)
 - [Examples (Awesome Eliza)](https://github.com/elizaos/awesome-eliza)
 
@@ -63,42 +23,16 @@
 - **Memory Management**: Easily ingest and interact with documents using RAG
 - **Media Processing**: PDF, URLs, Audio transcription, Video processing, Image analysis, Conversation summarization
 - **Technical Foundation**:
-    - 100% TypeScript implementation
-    - Modular architecture
-    - Highly extensible action and plugin system
-    - Custom client support
-    - Comprehensive API
->>>>>>> 5a0b514d
+  - 100% TypeScript implementation
+  - Modular architecture
+  - Highly extensible action and plugin system
+  - Custom client support
+  - Comprehensive API
 
-- **Agent Runtime**: The central system that orchestrates components, manages state, and coordinates behavior
-- **Projects**: Top-level containers defining agent configurations and shared resources
-- **Entities & Components**: Flexible data modeling using an entity-component architecture
-- **Services**: Connections to different platforms with a consistent interface
-- **Actions**: Define how agents respond and interact with the world
-- **Providers**: Supply contextual information to agents for decision-making
-- **Evaluators**: Analyze conversations to help agents learn and improve
-- **Plugins**: Extend ElizaOS with new capabilities across all components
+## Use Cases
 
-The architecture is designed to be modular, allowing for customization and extension to meet specific requirements.
+Eliza can be used to create:
 
-<<<<<<< HEAD
-## Getting Started
-
-### Prerequisites
-
-- [Node.js 23+](https://docs.npmjs.com/downloading-and-installing-node-js-and-npm) (version 23.3.0 recommended)
-- [pnpm](https://pnpm.io/installation) (for development)
-
-> **Note for Windows Users:** [WSL 2](https://learn.microsoft.com/en-us/windows/wsl/install-manual) is recommended.
-
-### Quick Start with CLI
-
-The easiest way to get started is with the ElizaOS CLI:
-
-```bash
-# Create a new project
-npx @elizaos/cli create
-=======
 - **AI Assistants**: Customer support agents, Community moderators, Personal assistants
 - **Social Media Personas**: Automated content creators, Brand representatives, Influencers
 - **Knowledge Workers**: Research assistants, Content analysts, Document processors
@@ -116,45 +50,9 @@
 Eliza supports a variety of clients including `Discord`, `Twitter`, `Slack`, `Farcaster`, and others. The client is basically where the agent will live and interact with users. Agents can run on multiple clients at once. Clients can have modules to handle different interactions, such as responding to tweets, or even participating in Twitter spaces.
 
 ---
->>>>>>> 5a0b514d
 
-# Follow the interactive prompts to configure your project
+## Getting Started
 
-<<<<<<< HEAD
-# Navigate to your project
-cd my-elizaos-project
-
-# Start your agent
-npx @elizaos/cli start
-```
-
-### Alternative: Clone a Starter Project
-
-```bash
-# Clone the starter project
-git clone https://github.com/elizaos/eliza-starter.git
-cd eliza-starter
-
-# Copy environment configuration
-cp .env.example .env
-
-# Install dependencies and start
-pnpm i && pnpm build && pnpm start
-```
-
-For detailed instructions, see our [Quickstart Guide](./quickstart.md).
-
-## Key Concepts
-
-ElizaOS organizes interactions using several key concepts:
-
-- **Worlds**: Collections of entities and rooms (like a Discord server or Slack workspace)
-- **Rooms**: Spaces for conversations within worlds (channels, direct messages, etc.)
-- **Entities**: Users, agents, or any participant that can interact within the system
-- **Tasks**: System for managing deferred, scheduled, and interactive operations
-
-Understanding these concepts is essential for creating effective agent interactions.
-=======
 For a more detailed guide, check out our [Quickstart Guide](./quickstart.md) to begin your journey with Eliza.
 
 ### Prerequisites
@@ -189,33 +87,18 @@
 > **Note**: The start script handles all dependencies, environment setup, and character management automatically.
 
 ---
->>>>>>> 5a0b514d
 
 ## Community and Support
 
-ElizaOS is backed by an active community of developers and users:
+Eliza is backed by an active community of developers and users:
 
-<<<<<<< HEAD
-- [**GitHub Repository**](https://github.com/elizaos/eliza): Contribute to the project
-- [**Examples**](https://github.com/elizaos/characters): Ready-to-use character templates
-- [**Discord Community**](https://discord.gg/elizaos): Get help and share ideas
-=======
 - [**Open Source**](https://github.com/elizaos/eliza): Contribute to the project on GitHub
 - [**Examples**](https://github.com/elizaos/characters): Ready-to-use character templates and implementations
 - [**Support**](https://discord.gg/elizaos): Active community for troubleshooting and discussion
 
 Join us in building the future of autonomous AI agents with Eliza!
->>>>>>> 5a0b514d
 
-Join us in building the future of autonomous AI agents with ElizaOS!
-
-<<<<<<< HEAD
 ## Next Steps
 
-- [Create Your First Agent](./quickstart.md)
-- [Understand Core Concepts](./core/overview.md)
-- [Explore the CLI](./cli/create.md)
-=======
 - [Create Your First Agent](../quickstart)
-- [Understand Core Concepts](../core/agents)
->>>>>>> 5a0b514d
+- [Understand Core Concepts](../core/agents)