--- conflicted
+++ resolved
@@ -137,11 +137,7 @@
   getEvent(event: string): ((params: any) => Promise<void>)[] | undefined;
 
   emitEvent(event: string | string[], params: any): Promise<void>;
-<<<<<<< HEAD
   // In-memory task definition methods
-=======
-
->>>>>>> 7a2f74f4
   registerTaskWorker(taskHandler: TaskWorker): void;
   getTaskWorker(name: string): TaskWorker | undefined;
 
@@ -149,11 +145,8 @@
 
   addEmbeddingToMemory(memory: Memory): Promise<Memory>;
 
-<<<<<<< HEAD
   // easy/compat wrappers
 
-=======
->>>>>>> 7a2f74f4
   getEntityById(entityId: UUID): Promise<Entity | null>;
   getRoom(roomId: UUID): Promise<Room | null>;
   createEntity(entity: Entity): Promise<boolean>;
