--- conflicted
+++ resolved
@@ -1,12 +1,9 @@
 import {
     type Action,
     type ActionExample,
-<<<<<<< HEAD
     type Service,
     composePrompt,
-=======
     composeContext,
->>>>>>> caf50289
     type HandlerCallback,
     type IAgentRuntime,
     logger,
@@ -20,10 +17,6 @@
 import BigNumber from 'bignumber.js';
 import { SOLANA_SERVICE_NAME } from '../constants';
 import { getWalletKey } from '../keypairUtils';
-<<<<<<< HEAD
-import type { Item } from '../types';
-=======
->>>>>>> caf50289
 import type { SolanaService } from '../service';
 
 import type { Item } from '../types';
@@ -120,12 +113,12 @@
     tokenSymbol: string,
 ): Promise<string | null> {
     try {
-        const solanaClient = runtime.getService(SOLANA_SERVICE_NAME) as SolanaService;
-        if (!solanaClient) {
+        const solanaService = runtime.getService(SOLANA_SERVICE_NAME) as SolanaService;
+        if (!solanaService) {
             throw new Error('SolanaService not initialized');
         }
 
-        const walletData = await solanaClient.getCachedData();
+        const walletData = await solanaService.getCachedData();
         if (!walletData) {
             return null;
         }
@@ -179,8 +172,8 @@
         'EXCHANGE_TOKENS_SOLANA',
     ],
     validate: async (runtime: IAgentRuntime, _message: Memory) => {
-        const solanaClient = runtime.getService(SOLANA_SERVICE_NAME);
-        return !!solanaClient;
+        const solanaService = runtime.getService(SOLANA_SERVICE_NAME);
+        return !!solanaService;
     },
     description:
         'Perform a token swap from one token to another on Solana. Works with SOL and SPL tokens.',
@@ -194,32 +187,22 @@
         let currentState = state;
 
         try {
-<<<<<<< HEAD
-=======
             if (!currentState) {
                 currentState = await runtime.composeState(message);
             } else {
                 currentState = await runtime.updateRecentMessageState(currentState);
             }
 
->>>>>>> caf50289
-            const solanaClient = runtime.getService(SOLANA_SERVICE_NAME) as SolanaService;
-            if (!solanaClient) {
+            const solanaService = runtime.getService(SOLANA_SERVICE_NAME) as SolanaService;
+            if (!solanaService) {
                 throw new Error('SolanaService not initialized');
             }
 
-            const walletData = await solanaClient.getCachedData();
-<<<<<<< HEAD
+            const walletData = await solanaService.getCachedData();
             state.values.walletInfo = walletData;
 
             const swapPrompt = composePrompt({
                 state,
-=======
-            currentState.walletInfo = walletData;
-
-            const swapContext = composeContext({
-                state: currentState,
->>>>>>> caf50289
                 template: swapTemplate,
             });
 
